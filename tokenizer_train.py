--- conflicted
+++ resolved
@@ -1,635 +1,10 @@
-<<<<<<< HEAD
-import os
-import pandas as pd
-import numpy as np
-import torch
-import torch.nn as nn
-import torch.distributed as dist
-from torch.utils.data import Subset
-import torch.optim as optim
-import torch.multiprocessing as mp
-import glob
-
-from torch.nn.parallel import DistributedDataParallel as DDP
-from torch.utils.data import DataLoader, random_split
-from torch.utils.data.distributed import DistributedSampler
-
-from functools import partial
-
-from data.dataset import WindowedVibrationDataset, OrderInvariantSignalImager
-from sklearn.metrics import precision_score, recall_score, f1_score
-from tokenizer_trainer.visualize import create_reconstruction_figure
-import matplotlib.pyplot as plt
-
-from tokenizer_trainer.models.ViT_pytorch import VisionTransformerAE
-
-import wandb
-import ast
-from tqdm import tqdm
-import argparse
-import types
-
-def unwrap_ddp(model):
-    return model.module if isinstance(model, DDP) else model
-
-def save_checkpoint(save_path: str, model: nn.Module, optimizer: optim.Optimizer, epoch: int, meta: dict=None):
-    os.makedirs(os.path.dirname(save_path), exist_ok=True)
-    net = unwrap_ddp(model)
-    payload = {
-        'epoch': epoch,
-        'model_state_dict': net.state_dict(),
-        'optimizer_state_dict': optimizer.state_dict()
-    }
-    if meta:
-        payload['meta'] = meta
-    torch.save(payload, save_path)
-
-def _ddp_sum_tensor(t):
-    if dist.is_available() and dist.is_initialized():
-        dist.all_reduce(t, op=dist.ReduceOp.SUM)
-    return t
-
-def train_model(alpha, model, train_loader, val_loader, criterion, optimizer, num_epochs, device, rank, config, start_epoch=0):
-    net = unwrap_ddp(model)  # <-- 추가
-
-    best_val_loss = float("inf")
-    is_main_process = rank == 0  # 메인 프로세스 여부 확인
-    warmup_epochs = getattr(config, "warmup_epochs", 0)   # 새 인자 사용
-    save_dir = getattr(config, "save_dir", "checkpoints")
-    save_every = int(getattr(config, "save_every", 0))
-    max_keep = int(getattr(config, "max_keep", 5))
-
-    for epoch in range(start_epoch, num_epochs):
-        LOG_EMBED_INTERVAL = 50  # 고정 주기. 0이면 비활성화, >0이면 해당 주기마다만 로깅
-        should_log_embed = (
-            is_main_process and wandb.run is not None and
-            LOG_EMBED_INTERVAL > 0 and
-            ((epoch == 0) or ((epoch + 1) % LOG_EMBED_INTERVAL == 0))
-        )
-
-        # --- (핵심) 에폭별 α 결정: 워밍업 구간에서는 분류 손실 비중 0 ---
-        if getattr(config, "recon_only", False):
-            effective_alpha = 0.0
-            phase_name = "recon_only"
-        else:
-            if epoch < warmup_epochs:
-                effective_alpha = 0.0
-                phase_name = "warmup"
-            else:
-                effective_alpha = float(alpha)
-                phase_name = "finetune"
-        
-        # sampler의 epoch 설정
-        if hasattr(train_loader.sampler, 'set_epoch'):
-            train_loader.sampler.set_epoch(epoch)
-        if hasattr(val_loader.sampler, 'set_epoch'):
-            val_loader.sampler.set_epoch(epoch)
-        # Training phase
-        model.train()
-        
-        if is_main_process:
-            train_iter = tqdm(train_loader, desc=f'Epoch {epoch+1}/{num_epochs}', leave=False)
-        else:
-            train_iter = train_loader
-        
-        loss_cls_sum_local = 0.0
-        loss_rec_sum_local = 0.0
-        loss_sum_local = 0.0   # sum of loss * batch_size
-        correct_local  = 0.0
-        total_local    = 0.0
-        train_preds_local = []
-        train_labels_local = []
-        embeds_epoch, y_true_epoch, y_pred_epoch, ds_epoch = [], [], [], []
-        embeds_diff_epoch = []
-        reconstruction_image_to_log = None
-        
-        # dataset에서 getitem에 인자 true로 설정해놓으면 아래와 같이 info도 같이 줌
-        for i, batch in enumerate(train_iter):
-            if len(batch) == 3:
-                inputs, labels, info = batch
-                has_pair = False
-                inputs_n = None
-            else:
-                inputs, labels, info, inputs_n, labels_n, info_n = batch     
-                has_pair = True
-
-            inputs, labels = inputs.to(device, non_blocking=True), labels.to(device, non_blocking=True)
-            if has_pair:
-                inputs_n = inputs_n.to(device, non_blocking=True)
-
-            optimizer.zero_grad()
-
-            if config.reconstruct == "recon":
-                reconstructed_img = net.reconstruct(inputs)
-                loss_mae = nn.MSELoss()(reconstructed_img, inputs)
-            elif config.reconstruct == "mae":
-                reconstructed_img, _, masked_indices = net.forward_mae(img=inputs)
-                loss_mae = net.calculate_mae_loss(reconstructed_img, inputs, masked_indices)
-            cls_feat = net.get_features(inputs)
-
-            predictions, diff_feat = net.forward_classify(current_img=inputs, normal_img=inputs_n)
-            loss_classify = criterion(predictions, labels)
-
-            loss = effective_alpha * loss_classify + (1 - effective_alpha) * loss_mae
-        
-            loss.backward()
-            optimizer.step()
-
-            # [수정] 메인 프로세스이고, 첫 번째 검증 배치일 때만 이미지 생성
-            if is_main_process and i == 0 and wandb.run is not None:
-                # 첫 번째 샘플에 대해 시각화 (inputs[0], rec_img[0])
-                fig = create_reconstruction_figure(
-                    orig_tensor=inputs[0],
-                    rec_tensor=reconstructed_img[0],
-                    mode=config.stft_mode,  # config에서 파라미터 가져오기
-                    max_order=config.max_order,
-                    window_sec=config.window_sec
-                )
-                # Figure를 wandb.Image 객체로 변환
-                reconstruction_image_to_log = wandb.Image(fig)
-                plt.close(fig)
-            
-            bs = labels.size(0)
-            loss_cls_sum_local += loss_classify.item() * bs
-            loss_rec_sum_local += loss_mae.item() * bs
-            loss_sum_local += loss.item() * bs
-            _, pred = predictions.max(1)
-            correct_local += (pred == labels).sum().item()
-            total_local += bs
-
-            train_preds_local.append(pred.detach())
-            train_labels_local.append(labels.detach())
-
-            embeds_epoch.append(cls_feat.detach().cpu())     # (B, D)
-            embeds_diff_epoch.append(diff_feat.detach().cpu())  # (B, D)
-            y_true_epoch.append(labels.detach().cpu())
-            y_pred_epoch.append(pred.detach().cpu())
-            ds_epoch.extend(list(info["dataset"]))
-
-            if is_main_process:
-                avg_loss_so_far = loss_sum_local / max(total_local, 1)
-                acc_so_far = 100.0 * correct_local / max(total_local, 1)
-                train_iter.set_postfix({
-                    'loss': f'{loss_sum_local/total_local:.4f}',
-                    'acc': f'{100.*correct_local/total_local:.2f}%'
-                })
-        
-        # reduce train metrics
-        device0 = device
-
-        train_preds_local = torch.cat(train_preds_local, dim=0)
-        train_labels_local = torch.cat(train_labels_local, dim=0)
-        tr_preds_np  = train_preds_local.detach().cpu().numpy()
-        tr_labels_np = train_labels_local.detach().cpu().numpy()
-        train_metrics = {}
-        for avg in ["micro", "macro", "weighted"]:
-            train_metrics[f"precision_{avg}"] = precision_score(tr_labels_np, tr_preds_np, average=avg, zero_division=0)
-            train_metrics[f"recall_{avg}"] = recall_score(tr_labels_np, tr_preds_np, average=avg, zero_division=0)
-            train_metrics[f"f1_{avg}"] = f1_score(tr_labels_np, tr_preds_np, average=avg, zero_division=0)
-            
-        t_train = torch.tensor([loss_sum_local, correct_local, total_local], dtype=torch.float64, device=device0)
-        t_train_extra = torch.tensor([loss_cls_sum_local, loss_rec_sum_local], dtype=torch.float64, device=device0)
-        train_loss = (t_train[0] / t_train[2]).item() if t_train[2] > 0 else 0.0
-        train_acc = (t_train[1] / t_train[2] * 100.0).item() if t_train[2] > 0 else 0.0
-        _ddp_sum_tensor(t_train_extra)
-        _ddp_sum_tensor(t_train)
-        train_loss_cls = (t_train_extra[0] / t_train[2]).item() if t_train[2] > 0 else 0.0
-        train_loss_rec = (t_train_extra[1] / t_train[2]).item() if t_train[2] > 0 else 0.0
-
-        # (3) 배치들 concat
-        embeds_epoch = torch.cat(embeds_epoch, dim=0)    # (M, D)
-        embeds_diff_epoch = torch.cat(embeds_diff_epoch, dim=0)    # (M, D)
-        y_true_epoch = torch.cat(y_true_epoch, dim=0)    # (M,)
-        y_pred_epoch = torch.cat(y_pred_epoch, dim=0)    # (M,)
-        ds_epoch = np.array(ds_epoch)                    # (M,)
-        
-        project_cols = ("embedding", "pred", "label", "dataset", "split", "epoch")
-        # (5) rank0만 로깅
-        max_points = 4000
-        M = embeds_epoch.shape[0]
-        if M > max_points:
-            idx = torch.randperm(M)[:max_points]
-            embeds_s = embeds_epoch[idx]
-            embeds_diff = embeds_diff_epoch[idx]
-            ytrue_s = y_true_epoch[idx]
-            ypred_s = y_pred_epoch[idx]
-            # 리스트는 인덱싱으로 맞춰 재배치
-            idx_np = idx.cpu().numpy().tolist()
-            ds_s = [ds_epoch[i] for i in idx_np]
-        else:
-            embeds_s, embeds_diff, ytrue_s, ypred_s, ds_s = embeds_epoch, embeds_diff_epoch, y_true_epoch, y_pred_epoch, ds_epoch
-
-        if rank == 0 and wandb.run is not None:
-            # W&B Table (M rows)
-            # 권장: Table 로깅 모드 지정 (INCREMENTAL/MUTABLE/IMMUTABLE) – 최근 가이드 참고
-            # https://docs.wandb.ai/guides/models/tables/log_tables/
-            if should_log_embed:
-                table = wandb.Table(columns=list(project_cols), allow_mixed_types=True)
-
-                E = embeds_s.cpu().numpy().tolist()
-                P = ypred_s.cpu().numpy().tolist()
-                Y = ytrue_s.cpu().numpy().tolist()
-
-                for i in range(len(E)):
-                    table.add_data(
-                        E[i],
-                        int(P[i]),
-                        int(Y[i]),
-                        ds_s[i],
-                        "train",
-                        int(epoch))
-                # 한 번의 log 호출은 25MB 제한이 있으니(값 1MB 제한도 주의) 표본수를 조절
-                # https://docs.wandb.ai/guides/track/limits/
-                wandb.log({f"embeddings/train": table, "epoch": int(epoch)})
-            
-                table = wandb.Table(columns=list(project_cols), allow_mixed_types=True)
-
-                E = embeds_diff.cpu().numpy().tolist()
-                P = ypred_s.cpu().numpy().tolist()
-                Y = ytrue_s.cpu().numpy().tolist()
-
-                for i in range(len(E)):
-                    table.add_data(
-                        E[i],
-                        int(P[i]),
-                        int(Y[i]),
-                        ds_s[i],
-                        "train_diff",
-                        int(epoch))
-                # 한 번의 log 호출은 25MB 제한이 있으니(값 1MB 제한도 주의) 표본수를 조절
-                # https://docs.wandb.ai/guides/track/limits/
-                wandb.log({f"embeddings/train_diff": table, "epoch": int(epoch)})
-
-        # Validation phase
-        model.eval()
-        val_loss_sum_local = 0.0
-        val_loss_cls_sum_local = 0.0
-        val_loss_rec_sum_local = 0.0
-        val_correct_local  = 0.0
-        val_total_local    = 0.0
-        val_preds_local = []
-        val_labels_local = []
-
-        embeds_epoch, y_true_epoch, y_pred_epoch, ds_epoch = [], [], [], []
-        embeds_diff_epoch = []
-        val_reconstruction_image_to_log = None
-
-        with torch.no_grad():
-            for i, batch  in enumerate(val_loader):
-                if len(batch) == 3:
-                    inputs, labels, info = batch
-                    has_pair = False
-                    inputs_n = None
-                else:
-                    inputs, labels, info, inputs_n, labels_n, info_n = batch
-                    has_pair = True
-                inputs, labels = inputs.to(device, non_blocking=True), labels.to(device, non_blocking=True)
-                if has_pair:
-                    inputs_n = inputs_n.to(device, non_blocking=True)
-
-                if config.reconstruct == "recon":
-                    reconstructed_img = net.reconstruct(inputs)
-                    b_loss_mae = nn.MSELoss()(reconstructed_img, inputs)
-                elif config.reconstruct == "mae":
-                    reconstructed_img, _, masked_indices = net.forward_mae(img=inputs)
-                    b_loss_mae = net.calculate_mae_loss(reconstructed_img, inputs, masked_indices)
-                cls_feat = net.get_features(inputs)
-
-                predictions, diff_feat = net.forward_classify(current_img=inputs, normal_img=inputs_n)
-                b_loss_classify = criterion(predictions, labels)
-
-                b_loss = effective_alpha * b_loss_classify + (1 - effective_alpha) * b_loss_mae
-
-                # [수정] 메인 프로세스이고, 첫 번째 검증 배치일 때만 이미지 생성
-                if is_main_process and i == 0 and wandb.run is not None:
-                    # 첫 번째 샘플에 대해 시각화 (inputs[0], rec_img[0])
-                    fig = create_reconstruction_figure(
-                        orig_tensor=inputs[0],
-                        rec_tensor=reconstructed_img[0],
-                        mode=config.stft_mode,  # config에서 파라미터 가져오기
-                        max_order=config.max_order,
-                        window_sec=config.window_sec
-                    )
-                    # Figure를 wandb.Image 객체로 변환
-                    val_reconstruction_image_to_log = wandb.Image(fig)
-                    plt.close(fig)
-
-                bs = labels.size(0)
-                val_loss_sum_local += b_loss.item() * bs
-                val_loss_cls_sum_local += b_loss_classify.item() * bs
-                val_loss_rec_sum_local += b_loss_mae.item() * bs
-                _, pred = predictions.max(1)
-                val_correct_local += (pred == labels).sum().item()
-                val_total_local += bs
-                val_preds_local.append(pred.detach())
-                val_labels_local.append(labels.detach())
-                
-                embeds_epoch.append(cls_feat.detach().cpu())    # (B, D)
-                embeds_diff_epoch.append(diff_feat.detach().cpu())    # (B, D)
-                y_true_epoch.append(labels.detach().cpu())
-                y_pred_epoch.append(pred.detach().cpu())
-                ds_epoch.extend(list(info["dataset"]))
-        
-        val_preds_local = torch.cat(val_preds_local, dim=0)
-        val_labels_local = torch.cat(val_labels_local, dim=0)
-        val_preds_np = val_preds_local.detach().cpu().numpy()
-        val_labels_np = val_labels_local.detach().cpu().numpy()
-        val_metrics = {}
-        for avg in ["micro", "macro", "weighted"]:
-            val_metrics[f"precision_{avg}"] = precision_score(val_labels_np, val_preds_np, average=avg, zero_division=0)
-            val_metrics[f"recall_{avg}"] = recall_score(val_labels_np, val_preds_np, average=avg, zero_division=0)
-            val_metrics[f"f1_{avg}"] = f1_score(val_labels_np, val_preds_np, average=avg, zero_division=0)
-
-        t_val = torch.tensor([val_loss_sum_local, val_correct_local, val_total_local], dtype=torch.float64, device=device0)
-        t_val_extra = torch.tensor([val_loss_cls_sum_local, val_loss_rec_sum_local], dtype=torch.float64, device=device0)
-        _ddp_sum_tensor(t_val_extra)
-        _ddp_sum_tensor(t_val)
-        val_loss_cls = (t_val_extra[0] / t_val[2]).item() if t_val[2] > 0 else 0.0
-        val_loss_rec = (t_val_extra[1] / t_val[2]).item() if t_val[2] > 0 else 0.0
-        val_loss = (t_val[0] / t_val[2]).item() if t_val[2] > 0 else 0.0
-        val_acc  = (t_val[1] / t_val[2] * 100.0).item() if t_val[2] > 0 else 0.0
-
-
-        # (3) 배치들 concat
-        embeds_epoch = torch.cat(embeds_epoch, dim=0)    # (M, D)
-        embeds_diff_epoch = torch.cat(embeds_diff_epoch, dim=0)    # (M, D)
-        y_true_epoch = torch.cat(y_true_epoch, dim=0)    # (M,)
-        y_pred_epoch = torch.cat(y_pred_epoch, dim=0)    # (M,)
-        ds_epoch = np.array(ds_epoch)                    # (M,)
-        
-        project_cols = ("embedding", "pred", "label", "dataset", "split", "epoch")
-        # (5) rank0만 로깅
-        max_points = 4000
-        M = embeds_epoch.shape[0]
-        if M > max_points:
-            idx = torch.randperm(M)[:max_points]
-            embeds_s = embeds_epoch[idx]
-            embeds_diff = embeds_diff_epoch[idx]
-            ytrue_s = y_true_epoch[idx]
-            ypred_s = y_pred_epoch[idx]
-            # 리스트는 인덱싱으로 맞춰 재배치
-            idx_np = idx.cpu().numpy().tolist()
-            ds_s    = [ds_epoch[i] for i in idx_np]
-        else:
-            embeds_s, embeds_diff, ytrue_s, ypred_s, ds_s = embeds_epoch, embeds_diff_epoch, y_true_epoch, y_pred_epoch, ds_epoch
-
-        if rank == 0 and wandb.run is not None:
-            # W&B Table (M rows)
-            # 권장: Table 로깅 모드 지정 (INCREMENTAL/MUTABLE/IMMUTABLE) – 최근 가이드 참고
-            # https://docs.wandb.ai/guides/models/tables/log_tables/
-            if should_log_embed:
-                table = wandb.Table(columns=list(project_cols), allow_mixed_types=True)
-
-                E = embeds_s.cpu().numpy().tolist()
-                P = ypred_s.cpu().numpy().tolist()
-                Y = ytrue_s.cpu().numpy().tolist()
-
-                for i in range(len(E)):
-                    table.add_data(
-                        E[i],
-                        int(P[i]),
-                        int(Y[i]),
-                        ds_s[i],
-                        "val",
-                        int(epoch))
-                # 한 번의 log 호출은 25MB 제한이 있으니(값 1MB 제한도 주의) 표본수를 조절
-                # https://docs.wandb.ai/guides/track/limits/
-                wandb.log({f"embeddings/val": table, "epoch": int(epoch)})
-                
-                table = wandb.Table(columns=list(project_cols), allow_mixed_types=True)
-
-                E = embeds_diff.cpu().numpy().tolist()
-                P = ypred_s.cpu().numpy().tolist()
-                Y = ytrue_s.cpu().numpy().tolist()
-
-                for i in range(len(E)):
-                    table.add_data(
-                        E[i],
-                        int(P[i]),
-                        int(Y[i]),
-                        ds_s[i],
-                        "val_diff",
-                        int(epoch))
-                # 한 번의 log 호출은 25MB 제한이 있으니(값 1MB 제한도 주의) 표본수를 조절
-                # https://docs.wandb.ai/guides/track/limits/
-                wandb.log({f"embeddings/val_diff": table, "epoch": int(epoch)})
-
-
-        if dist.is_available() and dist.is_initialized():
-            dist.barrier()
-        
-        # Log metrics to wandb
-        if is_main_process:  # 메인 프로세스에서만 로깅 및 모델 저장
-            log_dict = {
-                'epoch': epoch,
-                'train_loss': train_loss,
-                'train_acc': train_acc,
-                'val_loss': val_loss,
-                'val_acc': val_acc,
-                "train/loss_cls": train_loss_cls,
-                "train/loss_rec": train_loss_rec,
-                "val/loss_cls": val_loss_cls,
-                "val/loss_rec": val_loss_rec,
-            }
-
-            # 🌟 [수정] 생성된 이미지가 있으면 log_dict에 추가
-            if reconstruction_image_to_log:
-                log_dict['train/reconstruction_comparison'] = reconstruction_image_to_log
-            if val_reconstruction_image_to_log:
-                log_dict['val/reconstruction_comparison'] = val_reconstruction_image_to_log
-            
-            # 🔹 sklearn PRF 추가 (있을 때만)
-            if train_metrics is not None:
-                log_dict.update({
-                    'train/precision_micro': train_metrics['precision_micro'],
-                    'train/recall_micro': train_metrics['recall_micro'],
-                    'train/f1_micro': train_metrics['f1_micro'],
-                    'train/precision_macro': train_metrics['precision_macro'],
-                    'train/recall_macro': train_metrics['recall_macro'],
-                    'train/f1_macro': train_metrics['f1_macro'],
-                    'train/precision_weighted': train_metrics['precision_weighted'],
-                    'train/recall_weighted': train_metrics['recall_weighted'],
-                    'train/f1_weighted': train_metrics['f1_weighted'],
-                })
-            if val_metrics is not None:
-                log_dict.update({
-                    'val/precision_micro': val_metrics['precision_micro'],
-                    'val/recall_micro': val_metrics['recall_micro'],
-                    'val/f1_micro': val_metrics['f1_micro'],
-                    'val/precision_macro': val_metrics['precision_macro'],
-                    'val/recall_macro': val_metrics['recall_macro'],
-                    'val/f1_macro': val_metrics['f1_macro'],
-                    'val/precision_weighted': val_metrics['precision_weighted'],
-                    'val/recall_weighted': val_metrics['recall_weighted'],
-                    'val/f1_weighted': val_metrics['f1_weighted'],
-                })
-=======
 from transformers import AutoTokenizer, AutoModelForCausalLM
 from tokenizer_trainer.models.ViT_pytorch import VisionTransformerAE
 
 from data.dataset import OrderInvariantSignalImager, WindowedVibrationDataset
->>>>>>> 0281afee
 
 from tokenizer_trainer.vib_tokenizer import VibrationTokenizer, VibTokeizerTrainer
 
-<<<<<<< HEAD
-            
-
-            # ====== Checkpointing ======
-            # 1) last.pth (항상)
-            last_path = os.path.join(save_dir, 'last.pth')
-            save_checkpoint(last_path, model, optimizer, epoch,
-                            meta={'train_loss': train_loss, 'train_acc': train_acc, 'val_loss': val_loss, 'val_acc': val_acc})
-
-            # 2) 주기 저장 (epoch_XXXX.pth)
-            if save_every > 0 and ((epoch + 1) % save_every == 0):
-                cyc_path = os.path.join(save_dir, f'epoch_{epoch+1:04d}.pth')
-                save_checkpoint(cyc_path, model, optimizer, epoch,
-                                meta={'train_loss': train_loss, 'train_acc': train_acc, 'val_loss': val_loss, 'val_acc': val_acc})
-                # 회전 삭제
-                if max_keep > 0:
-                    ckpts = sorted(glob.glob(os.path.join(save_dir, 'epoch_*.pth')))
-                    if len(ckpts) > max_keep:
-                        to_remove = ckpts[:len(ckpts) - max_keep]
-                        for p in to_remove:
-                            try:
-                                os.remove(p)
-                            except Exception:
-                                pass
-            # 예: 재구성 관점이면 val_loss_rec, 전체는 val_loss
-            if val_loss < best_val_loss:      # 변수명 유지 시 혼동 → best_val_loss 등으로 바꾸는 걸 권장
-                best_val_loss = float(val_loss)  # .item() 보장
-                os.makedirs('checkpoints', exist_ok=True)
-                state_dict = model.module.state_dict() if isinstance(model, DDP) else model.state_dict()
-                torch.save({
-                    'epoch': epoch,
-                    'model_state_dict': state_dict,
-                    'optimizer_state_dict': optimizer.state_dict(),
-                    'best_metric': best_val_loss
-                }, os.path.join('checkpoints', 'best_model.pth'))
-                wandb.save(os.path.join('checkpoints', 'best_model.pth'))
-                print(f"[Epoch {epoch+1}/{num_epochs}] "
-                      f"train_loss={train_loss:.4f} train_acc={train_acc:.2f}% | "
-                      f"val_loss={val_loss:.4f} val_acc={val_acc:.2f}%")
-        print(f'Train Loss: {train_loss:.4f}, Train Acc: {train_acc:.2f}%')
-        print(f'Val Loss: {val_loss:.4f}, Val Acc: {val_acc:.2f}%')
-
-
-
-def setup(rank, world_size, args):
-    # 환경 변수 설정
-    os.environ['MASTER_ADDR'] = 'localhost'
-    os.environ['MASTER_PORT'] = str(args.port)
-    
-    # CUDA 설정
-    torch.cuda.set_device(rank)
-    
-    # 분산 처리 초기화
-    torch.distributed.init_process_group(
-        backend="nccl",
-        init_method='env://',
-        world_size=world_size,
-        rank=rank
-    )
-
-def cleanup():
-    torch.distributed.destroy_process_group()
-
-def build_normal_only_subset(ds: WindowedVibrationDataset, target_class: str = "normal"):
-    is_normal_row = (ds.meta_df["merged_class"] == target_class).to_numpy()
-    keep = [i for i, (row_idx, _start) in enumerate(ds.index_map) if is_normal_row[row_idx]]
-    if not keep:
-        raise RuntimeError(f"No '{target_class}' windows found in dataset.")
-    return Subset(ds, keep)
-
-def build_normal_only_subset_ddp(ds: WindowedVibrationDataset, target_class: str = "normal", rank: int = 0):
-    if (not dist.is_available()) or (not dist.is_initialized()):
-        return build_normal_only_subset(ds, target_class)
-
-    if rank == 0:
-        subset = build_normal_only_subset(ds, target_class)
-        keep = subset.indices  # 원본 ds 기준 인덱스 리스트
-    else:
-        keep = None
-
-    obj = [keep]
-    dist.broadcast_object_list(obj, src=0)
-    keep = obj[0]
-    if keep is None or len(keep) == 0:
-        raise RuntimeError("Broadcasted normal indices are empty.")
-    return Subset(ds, keep)
-
-def train_with_config(rank, world_size, args):
-    
-    setup(rank, world_size, args)
-
-    # --- (1) 스윕 감지: 에이전트 실행 시 WANDB_SWEEP_ID 가 설정됨 ---
-    is_sweep = bool(os.environ.get("WANDB_SWEEP_ID"))
-
-    # wandb 초기화 (메인 프로세스에서만)
-    if rank == 0:
-        if is_sweep:
-            run = wandb.init(project=args.project_name,
-                             config=vars(args), 
-                             name=args.run_name)
-        else:
-            # 일반 실행에서만 args를 config로 전달
-            wandb.init(project=args.project_name,
-                       config=vars(args), 
-                       name=args.run_name)
-    
-    # --- (B) rank0의 config(dict) -> 모든 rank로 브로드캐스트 ---
-    if rank == 0 and wandb.run is not None:
-        # sweep일 경우 wandb.config가 최종값을 담고 있으므로 그것을 기준으로
-        cfg_dict = dict(wandb.config)
-    else:
-        # 비-rank0는 임시로 args를 dict로
-        cfg_dict = vars(args).copy()
-    
-    obj_list = [cfg_dict]
-    dist.broadcast_object_list(obj_list, src=0)   # 모든 프로세스에 동일한 설정 전달
-    cfg_dict = obj_list[0]                        # 동기화된 최종 설정
-
-    # 모든 rank에서 공통으로 사용할 네임스페이스 구성
-    config = types.SimpleNamespace(**cfg_dict)
-    
-    # 1) stft_pair가 있으면 "NxM" 형식으로 파싱
-    if hasattr(config, "stft_pair") and config.stft_pair is not None:
-        n_str, h_str = str(config.stft_pair).lower().split("x")
-        config.stft_nperseg = int(n_str)
-        config.stft_hop = int(h_str)
-        if rank == 0 and wandb.run is not None:
-            wandb.config.update({
-                "stft_nperseg": config.stft_nperseg,
-                "stft_hop": config.stft_hop
-            }, allow_val_change=True)
-    else:
-        config.stft_nperseg = int(config.stft_nperseg)
-        config.stft_hop = int(config.stft_hop)
-
-    setattr(config, "stft_nperseg", config.stft_nperseg)
-    setattr(config, "stft_hop", config.stft_hop)
-
-    # W&B 설정 업데이트는 rank0에서만
-    if rank == 0 and wandb.run is not None:
-        wandb.config.update({
-            "stft_nperseg": config.stft_nperseg,
-            "stft_hop": config.stft_hop
-        }, allow_val_change=True)
-
-    torch.cuda.set_device(rank)  # 각 프로세스의 GPU 설정
-    device = torch.device(f"cuda:{rank}")
-    
-    # 데이터 준비
-    data_root = os.path.join(os.getcwd(), config.data_root)
-    
-    # 이미지 변환기 설정 (pretrained 모델 사용 시 224x224로 강제)
-    output_size = 224 if config.pretrained else config.image_size
-    if rank == 0 and config.pretrained and config.image_size != 224:
-        print(f"Warning: Pretrained model requires 224x224 input. "
-              f"Automatically adjusting output size from {config.image_size} to 224.")
-    
-=======
 import lightning as L
 import os
 import argparse
@@ -704,7 +79,6 @@
                                     )
     
     # 3. Dataset 세팅
->>>>>>> 0281afee
     signal_imger = OrderInvariantSignalImager(
                                 mode='stft+cross',
                                 log1p=True,
@@ -751,230 +125,6 @@
         llm=llm,
         tokenizer=tokenizer
     )
-<<<<<<< HEAD
-    
-    # 학습용 데이터셋 생성
-    train_dataset = WindowedVibrationDataset(
-        data_root=data_root,
-        using_dataset = ['dxai'],               # ['vat', 'vbl', 'mfd'],
-        window_sec=config.window_sec,
-        stride_sec=config.stride_sec,
-        cache_mode='none',                      # file or none
-        transform=signal_imger
-    )
-
-    # normal 분리 dataset
-    normal_train_subset = build_normal_only_subset_ddp(train_dataset, target_class="normal", rank=rank)
-    
-    # 검증용 데이터셋 생성
-    val_dataset = WindowedVibrationDataset(
-        data_root=data_root,
-        using_dataset = ['dxai'],
-        window_sec=config.window_sec,
-        stride_sec=config.stride_sec,
-        cache_mode='none',                      # file or none
-        transform=signal_imger
-    )
-    if config.recon_only is True:
-        train_dataset = normal_train_subset
-    # 분산 학습을 위한 sampler 생성
-    train_sampler = DistributedSampler(
-        train_dataset,
-        num_replicas=world_size,
-        rank=rank,
-        shuffle=True
-    )
-    val_sampler = DistributedSampler(
-        val_dataset,
-        num_replicas=world_size,
-        rank=rank,
-        shuffle=False
-    )
-    
-    # 데이터로더 생성
-    train_loader = DataLoader(train_dataset, 
-                            batch_size=config.batch_size, 
-                            sampler=train_sampler,
-                            num_workers=4,
-                            pin_memory=True)
-    val_loader = DataLoader(val_dataset, 
-                          batch_size=config.batch_size, 
-                          sampler=val_sampler,
-                          num_workers=4,
-                          pin_memory=True)
-    
-    # GPU 설정
-    torch.cuda.set_device(rank)
-    device = torch.device(f"cuda:{rank}")
-    
-    # 모델 생성 및 DDP 설정
-    model = VisionTransformerAE(
-        num_layers = 12,
-        num_heads = 12,
-        hidden_dim = 768,
-        mlp_dim = 3072,
-        dropout = 0.0,
-        attention_dropout  = 0.0,
-        norm_layer = partial(nn.LayerNorm, eps=1e-6),
-        image_size = 224,
-        image_channel = 4,
-        patch_size = 16,
-        masking_ratio=0.75,
-        num_classes=config.num_classes,
-    ).to(device)
-
-    if rank == 0:
-        print(f"Creating model with {'pretrained' if config.pretrained else 'random'} initialization")
-    
-    model = DDP(model, device_ids=[rank], broadcast_buffers=False)
-    
-    # 손실 함수와 옵티마이저 설정
-    criterion = nn.CrossEntropyLoss()
-    # optimizer = optim.AdamW(model.parameters(), lr=config.learning_rate)
-    optimizer = optim.SGD(model.parameters(), lr=config.learning_rate)
-    
-    # config.resume_checkpoint가 제공된 경우, 상태 로드
-    start_epoch = 0
-    best_val_loss = float("inf")
-    if config.resume_checkpoint and os.path.exists(config.resume_checkpoint):
-        # 각 프로세스에 맞는 GPU로 텐서를 매핑
-        map_location = {'cuda:0': f'cuda:{rank}'}
-        checkpoint = torch.load(config.resume_checkpoint, map_location=device)
-        unwrap_ddp(model).load_state_dict(checkpoint['model_state_dict'])
-        if 'optimizer_state_dict' in checkpoint:
-            optimizer.load_state_dict(checkpoint['optimizer_state_dict'])
-        if 'epoch' in checkpoint:
-            start_epoch = int(checkpoint['epoch']) + 1
-        if 'best_metric' in checkpoint:
-            best_val_loss = float(checkpoint['best_metric'])
-        if rank == 0:
-            print(f"✅ Resumed from {config.resume_checkpoint} (start_epoch={start_epoch}, best={best_val_loss:.6f})")
-
-    # 학습 실행
-    train_model(
-        alpha=config.alpha,
-        model=model,
-        train_loader=train_loader,
-        val_loader=val_loader,
-        criterion=criterion,
-        optimizer=optimizer,
-        num_epochs=config.epochs,
-        device=device,
-        start_epoch=start_epoch,
-        rank=rank,
-        config=config
-    )
-    
-    cleanup()  # process group destroy
-    if (rank == 0) and (wandb.run is not None):
-        wandb.finish()
-
-def run_training(args):
-    # 사용 가능한 GPU 수 확인
-    world_size = torch.cuda.device_count()
-    if world_size < 1:
-        raise RuntimeError("No GPUs available")
-    if world_size < 2:
-        print("Warning: Less than 2 GPUs available. Using", world_size, "GPU(s)")
-    
-    # 메인 프로세스에서 필요한 디렉토리 생성
-    os.makedirs('checkpoints', exist_ok=True)
-    
-    try:
-        mp.spawn(
-            train_with_config,
-            args=(world_size, args),
-            nprocs=world_size,
-            join=True
-        )
-    except Exception as e:
-        print(f"Error during training: {e}")
-        raise
-
-def main():
-    args = parse_args()
-    
-    # CUDA 사용 가능 여부 확인
-    if not torch.cuda.is_available():
-        raise RuntimeError("CUDA is not available. This code requires GPU support.")
-    
-    # sweep 설정이 있는 경우
-    if args.sweep_config:
-        import yaml
-        with open(args.sweep_config, 'r') as f:
-            sweep_configuration = yaml.load(f, Loader=yaml.FullLoader)
-        sweep_id = wandb.sweep(sweep_configuration, project=args.project_name)
-        wandb.agent(sweep_id, function=lambda: run_training(args), count=50)
-    else:
-        # 일반 학습
-        run_training(args)
-
-def parse_args():
-    parser = argparse.ArgumentParser(description='Train ViT for Vibration Diagnosis')
-    parser.add_argument('--data_root', type=str, default='data/processed',
-                        help='Path to the processed data directory')
-    parser.add_argument('--save_dir', type=str, default='checkpoints',
-                        help='Directory to save checkpoints')
-    parser.add_argument('--save_every', type=int, default=0,
-                        help='Save checkpoint every N epochs (0 = disable)')
-    parser.add_argument('--max_keep', type=int, default=5,
-                        help='Max number of periodic epoch_*.pth files to keep (FIFO). 0 = unlimited')
-    parser.add_argument('--sweep_config', type=str, default=None,
-                        help='Path to wandb sweep configuration file')
-    parser.add_argument('--batch_size', type=int, default=32)
-    parser.add_argument('--epochs', type=int, default=300)
-    parser.add_argument('--learning_rate', type=float, default=1e-4)
-    parser.add_argument('--image_size', type=int, default=224)
-    parser.add_argument('--num_classes', type=int, default=5)
-    parser.add_argument('--window_sec', type=float, default=5.0)
-    parser.add_argument('--stride_sec', type=float, default=2.0)
-    parser.add_argument('--max_order', type=float, default=20.0)
-    parser.add_argument('--alpha', type=float, default=0.5)
-    parser.add_argument('--stft_mode', type=str, default='stft+cross',
-                        choices=['stft', 'stft+cross', 'stft_complex'])
-    parser.add_argument('--stft_nperseg', type=int, default=1024,
-                        help='Length of each STFT segment')
-    parser.add_argument('--stft_hop', type=int, default=256,
-                        help='Number of points between successive STFT segments')
-    parser.add_argument('--stft_power', type=float, default=1.0,
-                        help='Power of magnitude (1.0 for magnitude, 2.0 for power spectrum)')
-    parser.add_argument('--project_name', type=str, default='vibration-diagnosis-recon')
-    parser.add_argument('--recon_only', action='store_true',
-                        help='Backprop on reconstruction loss only (no classifier loss)')
-    parser.add_argument('--reconstruct', type=str, default='recon', choices=['recon', 'mae'])
-    parser.add_argument('--resume_checkpoint', type=str, default=None,
-                        help='Path to the checkpoint file to resume training from.')
-    parser.add_argument('--run_name', type=str, default=None,
-                        help='A custom name for the wandb run. If not set, wandb will generate one.')
-
-    parser.add_argument('--pretrained', type=bool, default=False,
-                        help='Use ImageNet pretrained weights for ViT')
-    parser.add_argument('--port', type=int, default=12355,
-                        help='Port for distributed training')
-    parser.add_argument('--warmup_epochs', type=int, default=1500,
-                        help='epochs for reconstruction-only warm-up (classification weight=0)')
-
-
-    return parser.parse_args()
-
-if __name__ == "__main__":
-    args = parse_args()
-    
-    # CUDA 사용 가능 여부 확인
-    if not torch.cuda.is_available():
-        raise RuntimeError("CUDA is not available. This code requires GPU support.")
-    
-    # sweep 설정이 있는 경우
-    if args.sweep_config:
-        import yaml
-        with open(args.sweep_config, 'r') as f:
-            sweep_configuration = yaml.load(f, Loader=yaml.FullLoader)
-        sweep_id = wandb.sweep(sweep_configuration, project=args.project_name)
-        wandb.agent(sweep_id, function=lambda: run_training(args), count=5)
-    else:
-        # 일반 학습
-        run_training(args)
-=======
     wandb_logger = WandbLogger(
         project="vibration-tokenizer",   # 프로젝트 이름 (WandB 대시보드에서 확인)
         name=args.run_name,              # 실험 이름 (지금은 0904로 들어감)
@@ -990,5 +140,4 @@
         model = vib_tokenizer_lightning,
         train_dataloaders=train_loader,
         val_dataloaders=val_loader
-    )
->>>>>>> 0281afee
+    )