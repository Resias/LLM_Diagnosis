import pandas as pd
from tqdm import tqdm
import ast
import numpy as np
from torch.utils.data import Dataset
import torch
import os
import matplotlib.pyplot as plt
from scipy.signal import stft, get_window
from scipy.signal import decimate
from scipy.stats import kurtosis

def _starts_for(n, win_n, stride_n, drop_last=True):
    if win_n <= 0 or stride_n <= 0: raise ValueError("win_n/stride_n must be > 0")
    if n < win_n: return []
    starts = list(range(0, n - win_n + 1, stride_n))
    if not drop_last and (n - win_n) % stride_n != 0:
        last_start = n - win_n
        if not starts or starts[-1] != last_start:
            starts.append(last_start)
    return starts

def rolling_windows_1d(a, win_n, stride_n):
    # 반환: (num_windows, win_n) - zero-copy view (as_strided)
    n = a.shape[-1]
    num = (n - win_n) // stride_n + 1
    if num <= 0: return np.empty((0, win_n), dtype=a.dtype)
    shape = (num, win_n)
    strides = (a.strides[-1] * stride_n, a.strides[-1])
    return np.lib.stride_tricks.as_strided(a, shape=shape, strides=strides)

class WindowedVibrationDataset(Dataset):
    def __init__(
        self, data_root, window_sec, stride_sec,
        using_dataset = ['dxai', 'iis', 'vat', 'vbl', 'mfd'],
        drop_last=True, dtype=torch.float32, transform=None,
        channel_order=("x","y"), cache_mode="file",  # 'none' | 'file' | 'windows'
    ):
        
        meta_csv = os.path.join(data_root, 'meta.csv')
        meta_pd = pd.read_csv(meta_csv)

        meta_pd['sensor_position'] = meta_pd['sensor_position'].apply(ast.literal_eval)
        meta_pd = meta_pd[5 <= meta_pd['data_sec']]
        meta_pd = meta_pd[meta_pd['dataset'].isin(using_dataset)]
        meta_pd['class_name'].unique()
        
        self.meta_df = meta_pd.reset_index(drop=True).copy()
        
        # 클래스 통합 매핑
        self.class_list = ['normal', 'unbalance', 'looseness', 'misalignment', 'bearing']
        merge_map = {
            # 정상
            'normal': 'normal',

            # 언밸런스
            'unbalance': 'unbalance',
            'unbalalnce': 'unbalance',  # 오타 수정
            'imbalance': 'unbalance',

            # 루즈니스
            'looseness': 'looseness',

            # 미스얼라인먼트
            'misalignment': 'misalignment',
            'horizontal-misalignment': 'misalignment',
            'vertical-misalignment': 'misalignment',

            # 베어링
            'bpfo': 'bearing',
            'bpfi': 'bearing',
            'bearing': 'bearing',
            'overhang_cage_fault': 'bearing',
            'overhang_ball_fault': 'bearing',
            'overhang_outer_race': 'bearing',
            'underhang_cage_fault': 'bearing',
            'underhang_ball_fault': 'bearing',
            'underhang_outer_race': 'bearing',
        }

        # 새로운 컬럼 생성 (통합 클래스명)
        self.meta_df['merged_class'] = self.meta_df['class_name'].map(merge_map)
        
        
        if isinstance(self.meta_df.loc[0, "sensor_position"], str):
            self.meta_df["sensor_position"] = self.meta_df["sensor_position"].apply(ast.literal_eval)

        self.data_root   = data_root
        self.window_sec  = float(window_sec)
        self.stride_sec  = float(stride_sec)
        self.drop_last   = drop_last
        self.dtype       = dtype
        self.transform   = transform
        self.channel_order = channel_order
        self.cache_mode  = cache_mode

        self.index_map = []      # (row_idx, start)
        self._row_meta = {}      # per-row meta
        self._file_cache = {}    # cache_mode in ('file','windows'): row_idx -> np.ndarray or dict
        self._win_cache  = {}    # cache_mode == 'windows': row_idx -> (W, 2, win_n)
        self.include_normal_ref = True  # always return a normal-reference sample from the same dataset & load_condition

        # 인덱스/캐시 준비
        print('caching dataset ... ')
        for row_idx, row in tqdm(self.meta_df.iterrows()):
            file_path = os.path.join(self.data_root, row["file_name"])
            sr = float(row["sampling_rate"])
            sensor_pos = row["sensor_position"]
            dataset = row["dataset"]

            if dataset == "iis":
                x_idx = sensor_pos.index("disk_x"); y_idx = sensor_pos.index("disk_y")
            else:
                x_idx = sensor_pos.index("motor_x"); y_idx = sensor_pos.index("motor_y")

            arr = np.load(file_path, mmap_mode=("r" if self.cache_mode=="none" else None))
            n_samples = arr.shape[1]
            win_n   = int(round(self.window_sec * sr))
            stride_n= int(round(self.stride_sec * sr))
            starts  = _starts_for(n_samples, win_n, stride_n, self.drop_last)

            self._row_meta[row_idx] = {
                "file_path": file_path, "sr": sr,
                "x_idx": x_idx, "y_idx": y_idx, "win_n": win_n
            }
            for s in starts:
                self.index_map.append((row_idx, s))

            if self.cache_mode == "file":
                # 파일을 RAM로딩 (한 번만)
                if row_idx not in self._file_cache:
                    self._file_cache[row_idx] = np.load(file_path)  # (S, N), ndarray in RAM
            elif self.cache_mode == "windows":
                # 윈도우까지 프리컴퓨트 (최고속도/메모리 多)
                base = np.load(file_path)  # (S, N) in RAM
                x = base[x_idx]; y = base[y_idx]
                xw = rolling_windows_1d(x, win_n, stride_n)  # (W, win_n) - view
                yw = rolling_windows_1d(y, win_n, stride_n)
                # 채널 스택 (W, 2, win_n)
                if channel_order == ("x","y"):
                    win = np.stack([xw, yw], axis=1)
                else:
                    win = np.stack([yw, xw], axis=1)
                # as_strided view라 학습 중 쓰기 방지 위해 copy 권장
                self._win_cache[row_idx] = win.copy()

<<<<<<< HEAD
    def __len__(self):
        return len(self.index_map)

    def __getitem__(self, idx, return_info=True):
        row_idx, start = self.index_map[idx]
=======
        # ---- Build normal-reference window pool: key = (dataset, load_condition) ----
        self._normal_pool = {}  # (dataset, load_condition) -> list of (row_idx, start)
        for n_row_idx, n_row in self.meta_df.iterrows():
            if self.meta_df.loc[n_row_idx, 'merged_class'] != 'normal':
                continue
            sr_n = float(n_row["sampling_rate"])
            win_n_n = int(round(self.window_sec * sr_n))
            stride_n_n = int(round(self.stride_sec * sr_n))
            starts_n = _starts_for(np.load(os.path.join(self.data_root, n_row["file_name"])).shape[1],
                                   win_n_n, stride_n_n, self.drop_last)
            key = (n_row["dataset"], n_row["load_condition"])
            if key not in self._normal_pool:
                self._normal_pool[key] = []
            for s_n in starts_n:
                self._normal_pool[key].append((n_row_idx, s_n))
        # fallback pool by dataset only (if no matching load_condition exists)
        self._normal_pool_by_ds = {}
        for n_row_idx, n_row in self.meta_df.iterrows():
            if self.meta_df.loc[n_row_idx, 'merged_class'] != 'normal':
                continue
            sr_n = float(n_row["sampling_rate"])
            win_n_n = int(round(self.window_sec * sr_n))
            stride_n_n = int(round(self.stride_sec * sr_n))
            starts_n = _starts_for(np.load(os.path.join(self.data_root, n_row["file_name"])).shape[1],
                                   win_n_n, stride_n_n, self.drop_last)
            key_ds = (n_row["dataset"],)
            if key_ds not in self._normal_pool_by_ds:
                self._normal_pool_by_ds[key_ds] = []
            for s_n in starts_n:
                self._normal_pool_by_ds[key_ds].append((n_row_idx, s_n))

    def _extract_segment(self, row_idx, start):
        """Return (seg ndarray shape (2, win_n)) for the given row & start, respecting cache_mode."""
>>>>>>> 7b90c460
        row = self.meta_df.iloc[row_idx]
        meta = self._row_meta[row_idx]
        sr, x_idx, y_idx, win_n = meta["sr"], meta["x_idx"], meta["y_idx"], meta["win_n"]
        if self.cache_mode == "none":
            arr = np.load(meta["file_path"], mmap_mode="r")
            x_seg = arr[x_idx, start:start+win_n]
            y_seg = arr[y_idx, start:start+win_n]
        elif self.cache_mode == "file":
            base = self._file_cache[row_idx]
            x_seg = base[x_idx, start:start+win_n]
            y_seg = base[y_idx, start:start+win_n]
        else:  # 'windows'
            stride_n = int(round(self.stride_sec * sr))
            widx = (start // stride_n)
            win = self._win_cache[row_idx]  # (W, 2, win_n)
            seg = win[widx]
            # ensure correct channel order
            if self.channel_order == ("x","y"):
                return seg
            else:
                return seg[::-1]
        seg = np.stack([x_seg, y_seg], axis=0) if self.channel_order==("x","y") \
              else np.stack([y_seg, x_seg], axis=0)
        return seg

    def _pick_normal_reference(self, dataset, load_condition):
        """Return (row_idx, start) of a normal sample matching (dataset, load_condition) if available,
        otherwise same dataset only, otherwise None."""
        key = (dataset, load_condition)
        pool = self._normal_pool.get(key)
        if pool:
            ridx, s = pool[np.random.randint(len(pool))]
            return ridx, s
        # fallback by dataset only
        key_ds = (dataset,)
        pool2 = self._normal_pool_by_ds.get(key_ds)
        if pool2:
            ridx, s = pool2[np.random.randint(len(pool2))]
            return ridx, s
        return None

    def __len__(self):
        return len(self.index_map)

    def __getitem__(self, idx, data_info=False):
        row_idx, start = self.index_map[idx]
        row = self.meta_df.iloc[row_idx]
        meta = self._row_meta[row_idx]
        sr = meta["sr"]

        # ---- current segment ----
        seg = self._extract_segment(row_idx, start)
        tensor_img = self.transform(seg, sr=sr, rpm=float(row["rpm"]))
        class_idx = self.class_list.index(row['merged_class'])
        tensor_cls = torch.tensor(class_idx ,dtype=torch.long)

        info = {
<<<<<<< HEAD
            "sampling_rate": int(sr),
            "rpm": float(row["rpm"]),
            "label_class": str(row["class_name"]),
            "severity": str(row["severity"]),
            "load_condition": str(row["load_condition"]),
            "dataset": str(row["dataset"])
=======
            "sampling_rate": float(sr),
            "rpm": float(row["rpm"]),
            "label_class": row["class_name"],
            "merged_class": row["merged_class"],
            "severity": row["severity"],
            "load_condition": row["load_condition"],
            "dataset": row["dataset"],
            "file_name": row["file_name"],
>>>>>>> 7b90c460
        }

        # ---- normal reference (same dataset & load_condition) ----
        normal_tuple = None
        if self.include_normal_ref:
            pick = self._pick_normal_reference(row["dataset"], row["load_condition"])
            if pick is not None:
                n_row_idx, n_start = pick
                n_row = self.meta_df.iloc[n_row_idx]
                n_meta = self._row_meta[n_row_idx]
                n_sr = n_meta["sr"]
                n_seg = self._extract_segment(n_row_idx, n_start)
                tensor_img_norm = self.transform(n_seg, sr=n_sr, rpm=float(n_row["rpm"]))
                tensor_cls_norm = torch.tensor(self.class_list.index('normal'), dtype=torch.long)
                n_info = {
                    "sampling_rate": float(n_sr),
                    "rpm": float(n_row["rpm"]),
                    "label_class": n_row["class_name"],
                    "merged_class": n_row["merged_class"],
                    "severity": n_row["severity"],
                    "load_condition": n_row["load_condition"],
                    "dataset": n_row["dataset"],
                    "file_name": n_row["file_name"],
                }
                normal_tuple = (tensor_img_norm, tensor_cls_norm, n_info)

        if not data_info:
            if normal_tuple is None:
                return tensor_img, tensor_cls
            else:
                tensor_img_norm, tensor_cls_norm, _ = normal_tuple
                return tensor_img, tensor_cls, tensor_img_norm, tensor_cls_norm

        # ---- knowledge strings when data_info=True ----
        cur_kn = _build_knowledge_string(seg, sr=float(sr), rpm=float(row["rpm"]))
        info["knowledge"] = cur_kn
        if normal_tuple is not None:
            _, _, n_info = normal_tuple
            n_kn = _build_knowledge_string(n_seg, sr=float(n_sr), rpm=float(n_row["rpm"]))
            n_info["knowledge"] = n_kn
            return tensor_img, tensor_cls, info, normal_tuple[0], normal_tuple[1], n_info
        else:
            return tensor_img, tensor_cls, info

class OrderInvariantSignalImager:
    """
    seg: np.ndarray (2, T)  # [x, y]
    __call__(seg, sr, rpm) -> torch.Tensor (C, H_out, W_out)

    mode ∈ {
      "stft", "stft+cross", "stft_complex",
      "cwt",  "cwt+cross",  "cwt_complex",
    }

    파이프라인:
      1) STFT 또는 CWT 계수 계산 (+ 선택적 cross/complex 채널 구성)
      2) 주파수 배열(f) 또는 CWT 주파수(f_cwt)를 회전주파수 f_rot = rpm/60 으로 나눠 order 축으로 정규화
      3) order <= max_order 로 마스킹
      4) (order, time) 2D 리샘플로 (H_out, W_out) 고정
      5) log/정규화 후 텐서 반환
    """
    def __init__(
        self,
        mode="stft+cross",
        # 공통
        log1p=True,
        normalize="per_channel",  # None | "per_channel" | "global"
        eps=1e-8,
        out_dtype=torch.float32,
        max_order=20.0,           # order 축 상한
        H_out=128,                # order-bin 수
        W_out=256,                # time-bin 수
        # STFT
        stft_nperseg=1024,
        stft_hop=256,
        stft_window="hann",
        stft_center=True,
        stft_power=1.0,           # 1: magnitude, 2: power
    ):
        assert mode in {
            "stft", "stft+cross", "stft_complex",
        }
        self.mode = mode
        self.log1p = log1p
        self.normalize = normalize
        self.eps = eps
        self.out_dtype = out_dtype
        self.max_order = float(max_order)
        self.H_out = int(H_out)
        self.W_out = int(W_out)

        self.stft_nperseg = stft_nperseg
        self.stft_hop = stft_hop
        self.stft_window = stft_window
        self.stft_center = stft_center
        self.stft_power = stft_power


    # ---------- 유틸 ----------
    def _apply_log_norm(self, x: np.ndarray) -> np.ndarray:
        # x: (C, H, W)
        if self.log1p:
            x = np.sign(x) * np.log1p(np.abs(x))
        if self.normalize == "per_channel":
            m = x.mean(axis=(1,2), keepdims=True)
            s = x.std(axis=(1,2), keepdims=True) + self.eps
            x = (x - m) / s
        elif self.normalize == "global":
            x = (x - x.mean()) / (x.std() + self.eps)
        return x.astype(np.float32)

    def _resize_CHW(self, arr: np.ndarray, H_new: int, W_new: int) -> np.ndarray:
        """
        arr: (C, H, W) → (C, H_new, W_new)  (2-pass 1D linear interp: 시간축→order축)
        """
        C, H, W = arr.shape
        # 1) 시간축 보간
        if W != W_new:
            x_old = np.linspace(0.0, 1.0, W, endpoint=True)
            x_new = np.linspace(0.0, 1.0, W_new, endpoint=True)
            out_t = np.empty((C, H, W_new), dtype=arr.dtype)
            for c in range(C):
                for h in range(H):
                    out_t[c, h] = np.interp(x_new, x_old, arr[c, h])
        else:
            out_t = arr

        # 2) order축 보간
        if H != H_new:
            y_old = np.linspace(0.0, 1.0, H, endpoint=True)
            y_new = np.linspace(0.0, 1.0, H_new, endpoint=True)
            out = np.empty((C, H_new, W_new), dtype=arr.dtype)
            for c in range(C):
                for w in range(W_new):
                    out[c, :, w] = np.interp(y_new, y_old, out_t[c, :, w])
        else:
            out = out_t
        return out

    # ---------- STFT ----------
    def _stft_xy(self, x: np.ndarray, y: np.ndarray, sr: float):
        pad = (self.stft_nperseg // 2) if self.stft_center else 0
        if pad > 0:
            x = np.pad(x, (pad, pad), mode="reflect")
            y = np.pad(y, (pad, pad), mode="reflect")
        win = get_window(self.stft_window, self.stft_nperseg, fftbins=True)
        noverlap = self.stft_nperseg - self.stft_hop
        f, t, X = stft(x, fs=sr, window=win, nperseg=self.stft_nperseg,
                       noverlap=noverlap, nfft=None, padded=False, boundary=None)
        _, _, Y = stft(y, fs=sr, window=win, nperseg=self.stft_nperseg,
                       noverlap=noverlap, nfft=None, padded=False, boundary=None)
        return f, t, X, Y

    def _build_stft_maps(self, seg: np.ndarray, sr: float):
        x, y = seg[0], seg[1]
        if self.mode == "stft":
            f, t, X, Y = self._stft_xy(x, y, sr)
            X_mag, Y_mag = np.abs(X), np.abs(Y)
            if self.stft_power == 2.0:
                X_map, Y_map = X_mag**2, Y_mag**2
            elif self.stft_power == 1.0:
                X_map, Y_map = X_mag, Y_mag
            else:
                X_map, Y_map = X_mag**self.stft_power, Y_mag**self.stft_power
            chans = [X_map, Y_map]
        elif self.mode == "stft+cross":
            f, t, X, Y = self._stft_xy(x, y, sr)
            X_mag, Y_mag = np.abs(X), np.abs(Y)
            if self.stft_power == 2.0:
                X_map, Y_map = X_mag**2, Y_mag**2
            elif self.stft_power == 1.0:
                X_map, Y_map = X_mag, Y_mag
            else:
                X_map, Y_map = X_mag**self.stft_power, Y_mag**self.stft_power
            XY = X * np.conj(Y)
            cross_mag = np.abs(XY)
            phase_cos = np.cos(np.angle(XY))
            chans = [X_map, Y_map, cross_mag, phase_cos]
        else:  # "stft_complex"
            z = x + 1j*y
            pad = (self.stft_nperseg // 2) if self.stft_center else 0
            if pad > 0:
                z = np.pad(z, (pad, pad), mode="reflect")
            win = get_window(self.stft_window, self.stft_nperseg, fftbins=True)
            noverlap = self.stft_nperseg - self.stft_hop
            f, t, Z = stft(z, fs=sr, window=win, nperseg=self.stft_nperseg,
                           noverlap=noverlap, nfft=None, padded=False, boundary=None)
            amp = np.abs(Z)
            phase = np.angle(Z)
            phase_cos = np.cos(phase)
            phase_sin = np.sin(phase)
            phase_dev90 = phase - (np.pi/2)
            chans = [amp, phase_cos, phase_sin, phase_dev90]
        arr = np.stack(chans, axis=0)  # (C, F, T)
        return f, t, arr


    # ---------- 호출 ----------
    def __call__(self, seg: np.ndarray, sr: float, rpm: float) -> torch.Tensor:
        f_rot = float(rpm) / 60.0  # 회전주파수 [Hz]
        if f_rot <= 0:
            raise ValueError("rpm must be > 0 for order normalization.")
        # 1) 계수/채널 맵 + 주파수축 얻기
        if self.mode.startswith("stft"):
            f, t, arr = self._build_stft_maps(seg, sr)  # arr: (C, F, T)
            order = f / f_rot                            # (F,)
        else:
            print('err')
            exit()
        # 2) order 마스킹 (0 < order ≤ max_order)
        mask = (order > 0) & (order <= self.max_order)
        if not np.any(mask):
            # 모든 bin이 마스크되면 최소한 한 줄은 유지
            idx = np.argmax(order > 0)
            mask = np.zeros_like(order, dtype=bool)
            mask[idx] = True
        arr = arr[:, mask, :]           # (C, Hm, T)
        order = order[mask]             # (Hm,)
        # 3) order축을 0..max_order 균일 그리드로 리샘플
        #    현재 arr는 order가 불균일일 수 있으므로, 채널/시간별로 1D 보간
        Hm, T = arr.shape[1], arr.shape[2]
        order_target = np.linspace(0.0, self.max_order, self.H_out, endpoint=True)
        out_ord = np.empty((arr.shape[0], self.H_out, T), dtype=arr.dtype)
        # order가 단조 증가임을 가정 (STFT/CWT에서 주파수 증가는 보장)
        for c in range(arr.shape[0]):
            for t_idx in range(T):
                out_ord[c, :, t_idx] = np.interp(order_target, order, arr[c, :, t_idx],
                                                 left=arr[c, 0, t_idx], right=arr[c, -1, t_idx])
        # 4) 시간축도 고정 bins로 리사이즈
        out = self._resize_CHW(out_ord, self.H_out, self.W_out)  # (C, H_out, W_out)
        # 5) log/정규화 → 텐서
        out = self._apply_log_norm(out)
        return torch.as_tensor(out, dtype=self.out_dtype)    

def _channel_labels_for_mode(mode: str):
    mode = mode.lower()
    if mode == "stft":
        return ["|X|^p", "|Y|^p"]
    if mode == "stft+cross":
        return ["|X|^p", "|Y|^p", "|X·Y*|", "cos(Δφ)"]
    if mode == "stft_complex":
        return ["|Z|", "cos(∠Z)", "sin(∠Z)", "∠Z − 90°"]
    # fallback
    return [f"ch{i}" for i in range(16)]

def visualize_imaging_tensor(
    tensor_chw,              # torch.Tensor or np.ndarray, shape (C,H,W)
    mode: str,
    max_order: float,
    window_sec: float,
    save_path: str | None = None,
    figsize=(18, 18),
    percent_clip=(2, 98),    # magnitude 계열 대비 향상용 퍼센타일 클리핑
):
    """
    단일 샘플 시각화: 채널들을 가로/세로 그리드로 출력
    - y축: Order (0 .. max_order)
    - x축: Time (0 .. window_sec)
    """
    # to numpy (C,H,W)
    arr = tensor_chw.detach().cpu().numpy() if hasattr(tensor_chw, "detach") else np.asarray(tensor_chw)
    assert arr.ndim == 3, "Input must be (C,H,W)"
    C, H, W = arr.shape

    ch_labels = _channel_labels_for_mode(mode)
    if len(ch_labels) < C:
        ch_labels += [f"ch{i}" for i in range(len(ch_labels), C)]

    # subplot grid 크기 잡기
    ncols = min(4, C)
    nrows = int(np.ceil(C / ncols))

    fig, axes = plt.subplots(nrows, ncols, figsize=figsize, squeeze=False)
    extent = [0.0, float(window_sec), 0.0, float(max_order)]  # x: time(sec), y: order
    idx = 0
    for r in range(nrows):
        for c in range(ncols):
            ax = axes[r, c]
            if idx < C:
                img = arr[idx]

                # 채널 유형별 vmin/vmax 설정
                label = ch_labels[idx].lower()
                if any(k in label for k in ["cos(", "sin("]):
                    vmin, vmax = -1.0, 1.0
                elif "− 90°" in ch_labels[idx] or "- 90°" in ch_labels[idx] or "90" in ch_labels[idx]:
                    # 위상 편차 채널: 대략 -π..π
                    vmin, vmax = -np.pi, np.pi
                else:
                    # magnitude 계열: 퍼센타일 클리핑
                    lo, hi = np.percentile(img, percent_clip)
                    vmin, vmax = float(lo), float(hi) if hi > lo else (None, None)

                im = ax.imshow(
                    img,
                    origin="lower",
                    aspect="auto",
                    extent=extent,
                    vmin=vmin, vmax=vmax,
                    cmap="magma",
                )
                ax.set_title(ch_labels[idx], fontsize=10)
                ax.set_xlabel("Time (s)")
                ax.set_ylabel("Order")
                fig.colorbar(im, ax=ax, fraction=0.046, pad=0.04)
            else:
                ax.axis("off")
            idx += 1

    fig.suptitle(f"Mode: {mode} | (C,H,W)=({C},{H},{W})", fontsize=12)
    fig.tight_layout()
    if save_path:
        os.makedirs(save_path, exist_ok=True)
        fig.savefig(save_path, dpi=150)
    plt.close(fig) if save_path else plt.show()

# ---- Helper for knowledge string ----
def _dominant_order_peaks(seg, sr, rpm, k=3, tol=0.15, ds_factor=4, seg_factor=4, sec_win=1.0):
    """
    Compute dominant spectral peaks using ensemble averaging to reduce noise.
    Steps:
      1) Optional downsampling by ds_factor (default 4).
      2) Split the signal into `seg_factor` contiguous segments (default 4).
      3) Within each segment, cut into non-overlapping windows of `sec_win` seconds (default 1.0s).
      4) Compute Hann-windowed rFFT magnitude of each window and average across all windows.
      5) Return top-k peak frequencies and their proximity to 1x/2x/3x orders.

    Returns: dict with
      - peaks_hz: list of top-k peak frequencies (Hz)
      - orders: list of their order values (peak_hz / f_rot)
      - near_1x / near_2x / near_3x: boolean flags
    """
    x = np.asarray(seg[0], dtype=float)
    if x.size == 0 or sr <= 0 or rpm <= 0:
        return {"peaks_hz": [], "orders": [], "near_1x": False, "near_2x": False, "near_3x": False}

    # 1) Downsample (zero-phase IIR decimation to suppress aliasing)
    sr_eff = float(sr)
    if ds_factor and ds_factor > 1:
        try:
            x = decimate(x, ds_factor, ftype='iir', zero_phase=True)
            sr_eff = sr_eff / ds_factor
        except Exception:
            # Fallback: naive decimation if scipy version lacks zero_phase
            x = x[::ds_factor]
            sr_eff = sr_eff / ds_factor

    n_total = x.shape[0]
    if n_total < int(sec_win * sr_eff):
        # Not enough samples for a 1-second window; fall back to plain rFFT
        freqs = np.fft.rfftfreq(n_total, d=1.0/sr_eff)
        mag = np.abs(np.fft.rfft(x))
        if mag.size > 0:
            mag[0] = 0.0
    else:
        # 2) Split into seg_factor segments
        seg_factor = max(1, int(seg_factor))
        seg_len = n_total // seg_factor
        window_n = int(round(sec_win * sr_eff))
        if window_n <= 0: window_n = min(n_total, 1024)

        # 3) Within each segment, cut into non-overlapping 1s windows and accumulate spectra
        acc_mag = None
        count = 0
        hann = np.hanning(window_n)
        for s in range(seg_factor):
            start = s * seg_len
            end = start + seg_len if s < seg_factor - 1 else n_total
            seg_x = x[start:end]
            m = seg_x.shape[0] // window_n
            for i in range(m):
                w = seg_x[i*window_n:(i+1)*window_n]
                w = w - np.mean(w)
                W = np.fft.rfft(w * hann)
                mag_w = np.abs(W)
                if acc_mag is None:
                    acc_mag = mag_w
                else:
                    # Align length in case of minor rounding differences
                    L = min(acc_mag.shape[0], mag_w.shape[0])
                    acc_mag = acc_mag[:L] + mag_w[:L]
                count += 1
        if count == 0:
            # Fallback to whole-signal FFT
            freqs = np.fft.rfftfreq(n_total, d=1.0/sr_eff)
            mag = np.abs(np.fft.rfft(x))
        else:
            mag = acc_mag / float(count)
            freqs = np.fft.rfftfreq(window_n, d=1.0/sr_eff)
        if mag.size > 0:
            mag[0] = 0.0

    # 4) Pick top-k peaks by magnitude
    if mag.size == 0:
        return {"peaks_hz": [], "orders": [], "near_1x": False, "near_2x": False, "near_3x": False}
    k = max(1, int(k))
    idx = np.argsort(mag)[-k:]
    idx = idx[np.argsort(freqs[idx])]
    peaks_hz = freqs[idx].tolist()

    # 5) Map to orders and proximity checks
    f_rot = rpm / 60.0
    orders = [p / f_rot if f_rot > 0 else 0.0 for p in peaks_hz]
    def near(o, target): return abs(o - target) <= tol
    near_flags = {
        "near_1x": any(near(o, 1.0) for o in orders),
        "near_2x": any(near(o, 2.0) for o in orders),
        "near_3x": any(near(o, 3.0) for o in orders),
    }
    return {"peaks_hz": [float(p) for p in peaks_hz], "orders": [float(o) for o in orders], **near_flags}

def _build_knowledge_string(seg, sr, rpm):
    """
    Build a compact textual summary for RAG/LLM reasoning from a window segment.
    Includes RMS, kurtosis, crest factor, and dominant order peaks proximity.
    """
    x = seg[0]; y = seg[1]
    def _rms(a): return float(np.sqrt(np.mean(a**2) + 1e-12))
    def _crest(a):
        r = _rms(a)
        return float((np.max(np.abs(a)) / (r + 1e-12)) if r > 0 else 0.0)
    rms_x, rms_y = _rms(x), _rms(y)
    k_x = float(kurtosis(x, fisher=False, bias=False)) if x.size > 8 else 3.0
    k_y = float(kurtosis(y, fisher=False, bias=False)) if y.size > 8 else 3.0
    cf_x, cf_y = _crest(x), _crest(y)
    dom = _dominant_order_peaks(seg, sr, rpm, k=5, ds_factor=4, seg_factor=4, sec_win=1.0)
    parts = [
        f"sr={sr:.1f}Hz, rpm={rpm:.1f}, f_rot={rpm/60.0:.3f}Hz",
        f"RMS(x,y)=({rms_x:.4g},{rms_y:.4g})",
        f"Kurtosis(x,y)=({k_x:.3g},{k_y:.3g})",
        f"CrestFactor(x,y)=({cf_x:.3g},{cf_y:.3g})",
        f"TopPeaksHz={','.join(f'{p:.2f}' for p in dom['peaks_hz'])}",
        f"Orders={','.join(f'{o:.2f}' for o in dom['orders'])}",
        f"near(1x)={dom['near_1x']}, near(2x)={dom['near_2x']}, near(3x)={dom['near_3x']}",
    ]
    return " | ".join(parts)<|MERGE_RESOLUTION|>--- conflicted
+++ resolved
@@ -144,13 +144,6 @@
                 # as_strided view라 학습 중 쓰기 방지 위해 copy 권장
                 self._win_cache[row_idx] = win.copy()
 
-<<<<<<< HEAD
-    def __len__(self):
-        return len(self.index_map)
-
-    def __getitem__(self, idx, return_info=True):
-        row_idx, start = self.index_map[idx]
-=======
         # ---- Build normal-reference window pool: key = (dataset, load_condition) ----
         self._normal_pool = {}  # (dataset, load_condition) -> list of (row_idx, start)
         for n_row_idx, n_row in self.meta_df.iterrows():
@@ -184,7 +177,6 @@
 
     def _extract_segment(self, row_idx, start):
         """Return (seg ndarray shape (2, win_n)) for the given row & start, respecting cache_mode."""
->>>>>>> 7b90c460
         row = self.meta_df.iloc[row_idx]
         meta = self._row_meta[row_idx]
         sr, x_idx, y_idx, win_n = meta["sr"], meta["x_idx"], meta["y_idx"], meta["win_n"]
@@ -242,14 +234,6 @@
         tensor_cls = torch.tensor(class_idx ,dtype=torch.long)
 
         info = {
-<<<<<<< HEAD
-            "sampling_rate": int(sr),
-            "rpm": float(row["rpm"]),
-            "label_class": str(row["class_name"]),
-            "severity": str(row["severity"]),
-            "load_condition": str(row["load_condition"]),
-            "dataset": str(row["dataset"])
-=======
             "sampling_rate": float(sr),
             "rpm": float(row["rpm"]),
             "label_class": row["class_name"],
@@ -258,7 +242,6 @@
             "load_condition": row["load_condition"],
             "dataset": row["dataset"],
             "file_name": row["file_name"],
->>>>>>> 7b90c460
         }
 
         # ---- normal reference (same dataset & load_condition) ----
